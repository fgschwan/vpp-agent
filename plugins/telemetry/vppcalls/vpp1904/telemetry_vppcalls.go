//  Copyright (c) 2019 Cisco and/or its affiliates.
//
//  Licensed under the Apache License, Version 2.0 (the "License");
//  you may not use this file except in compliance with the License.
//  You may obtain a copy of the License at:
//
//      http://www.apache.org/licenses/LICENSE-2.0
//
//  Unless required by applicable law or agreed to in writing, software
//  distributed under the License is distributed on an "AS IS" BASIS,
//  WITHOUT WARRANTIES OR CONDITIONS OF ANY KIND, either express or implied.
//  See the License for the specific language governing permissions and
//  limitations under the License.

package vpp1904

import (
	"context"
	"fmt"
	"regexp"
	"strconv"
	"strings"

	govppapi "git.fd.io/govpp.git/api"
<<<<<<< HEAD
	vpevppcalls "github.com/ligato/vpp-agent/plugins/govppmux/vppcalls"
	"github.com/ligato/vpp-agent/plugins/govppmux/vppcalls/vpp1904"
	"github.com/ligato/vpp-agent/plugins/telemetry/vppcalls"
	"github.com/ligato/vpp-agent/plugins/vpp/binapi/vpp1904/memclnt"
	"github.com/ligato/vpp-agent/plugins/vpp/binapi/vpp1904/vpe"
)

func init() {
	var msgs []govppapi.Message
	msgs = append(msgs, memclnt.AllMessages()...)
	msgs = append(msgs, vpe.AllMessages()...)

	vppcalls.Versions["19.04"] = vppcalls.HandlerVersion{
		Msgs: msgs,
		New: func(ch govppapi.Channel) vppcalls.TelemetryVppAPI {
			return NewTelemetryVppHandler(ch)
		},
	}
}

type TelemetryHandler struct {
	vpe vpevppcalls.VpeVppAPI
}

func NewTelemetryVppHandler(ch govppapi.Channel) *TelemetryHandler {
	return &TelemetryHandler{
		vpe: vpp1904.NewVpeHandler(ch),
	}
}

=======

	"go.ligato.io/vpp-agent/v2/plugins/telemetry/vppcalls"
)

>>>>>>> 0e2148d3
func (h *TelemetryHandler) GetSystemStats(context.Context) (*govppapi.SystemStats, error) {
	return nil, nil
}

var (
	// Regular expression to parse output from `show memory`
	memoryRe = regexp.MustCompile(
		`Thread\s+(\d+)\s+(\w+).?\s+` +
			`virtual memory start 0x[0-9a-f]+, size ([\dkmg\.]+), ([\dkmg\.]+) pages, page size ([\dkmg\.]+)\s+` +
			`(?:page information not available.*\s+)*` +
			`(?:(?:\s+(?:numa [\d]+|not mapped|unknown): [\dkmg\.]+ pages, [\dkmg\.]+\s+)*\s+)*` +
			`\s+total: ([\dkmgKMG\.]+), used: ([\dkmgKMG\.]+), free: ([\dkmgKMG\.]+), trimmable: ([\dkmgKMG\.]+)`,
	)
)

// GetMemory retrieves `show memory` info.
func (h *TelemetryHandler) GetMemory(ctx context.Context) (*vppcalls.MemoryInfo, error) {
<<<<<<< HEAD
	input, err := h.vpe.RunCli("show memory main-heap")
=======
	input, err := h.vpe.RunCli(context.TODO(), "show memory main-heap")
>>>>>>> 0e2148d3
	if err != nil {
		return nil, err
	}

	threadMatches := memoryRe.FindAllStringSubmatch(input, -1)

	if len(threadMatches) == 0 && input != "" {
		return nil, fmt.Errorf("invalid memory input: %q", input)
	}

	var threads []vppcalls.MemoryThread
	for _, matches := range threadMatches {
		fields := matches[1:]
		if len(fields) != 9 {
			return nil, fmt.Errorf("invalid memory data %v for thread: %q", fields, matches[0])
		}
		id, err := strconv.ParseUint(fields[0], 10, 64)
		if err != nil {
			return nil, err
		}
		thread := &vppcalls.MemoryThread{
			ID:        uint(id),
			Name:      fields[1],
			Size:      strToUint64(fields[2]),
			Pages:     strToUint64(fields[3]),
			PageSize:  strToUint64(fields[4]),
			Total:     strToUint64(fields[5]),
			Used:      strToUint64(fields[6]),
			Free:      strToUint64(fields[7]),
			Reclaimed: strToUint64(fields[8]),
		}
		threads = append(threads, *thread)
	}

	info := &vppcalls.MemoryInfo{
		Threads: threads,
	}

	return info, nil
}

func (h *TelemetryHandler) GetInterfaceStats(context.Context) (*govppapi.InterfaceStats, error) {
	return nil, nil
}

var (
	// Regular expression to parse output from `show node counters`
	nodeCountersRe = regexp.MustCompile(`^\s+(\d+)\s+([\w-\/]+)\s+(.+)$`)
)

// GetNodeCounters retrieves node counters info.
func (h *TelemetryHandler) GetNodeCounters(ctx context.Context) (*vppcalls.NodeCounterInfo, error) {
<<<<<<< HEAD
	data, err := h.vpe.RunCli("show node counters")
=======
	data, err := h.vpe.RunCli(context.TODO(), "show node counters")
>>>>>>> 0e2148d3
	if err != nil {
		return nil, err
	}

	var counters []vppcalls.NodeCounter

	for i, line := range strings.Split(string(data), "\n") {
		// Skip empty lines
		if strings.TrimSpace(line) == "" {
			continue
		}
		// Check first line
		if i == 0 {
			fields := strings.Fields(line)
			// Verify header
			if len(fields) != 3 || fields[0] != "Count" {
				return nil, fmt.Errorf("invalid header for `show node counters` received: %q", line)
			}
			continue
		}

		// Parse lines using regexp
		matches := nodeCountersRe.FindStringSubmatch(line)
		if len(matches)-1 != 3 {
			return nil, fmt.Errorf("parsing failed for `show node counters` line: %q", line)
		}
		fields := matches[1:]

		counters = append(counters, vppcalls.NodeCounter{
			Value: strToUint64(fields[0]),
			Node:  fields[1],
			Name:  fields[2],
		})
	}

	info := &vppcalls.NodeCounterInfo{
		Counters: counters,
	}

	return info, nil
}

var (
	// Regular expression to parse output from `show runtime`
	runtimeRe = regexp.MustCompile(`(?:-+\n)?(?:Thread (\d+) (\w+)(?: \(lcore \d+\))?\n)?` +
		`Time ([0-9\.e-]+), average vectors/node ([0-9\.e-]+), last (\d+) main loops ([0-9\.e-]+) per node ([0-9\.e-]+)\s+` +
		`vector rates in ([0-9\.e-]+), out ([0-9\.e-]+), drop ([0-9\.e-]+), punt ([0-9\.e-]+)\n` +
		`\s+Name\s+State\s+Calls\s+Vectors\s+Suspends\s+Clocks\s+Vectors/Call\s+(?:Perf Ticks\s+)?` +
		`((?:[\w-:\.]+\s+\w+(?:[ -]\w+)*\s+\d+\s+\d+\s+\d+\s+[0-9\.e-]+\s+[0-9\.e-]+\s+)+)`)
	runtimeItemsRe = regexp.MustCompile(`([\w-:\.]+)\s+(\w+(?:[ -]\w+)*)\s+(\d+)\s+(\d+)\s+(\d+)\s+([0-9\.e-]+)\s+([0-9\.e-]+)\s+`)
)

// GetRuntimeInfo retrieves how runtime info.
func (h *TelemetryHandler) GetRuntimeInfo(ctx context.Context) (*vppcalls.RuntimeInfo, error) {
<<<<<<< HEAD
	input, err := h.vpe.RunCli("show runtime")
=======
	input, err := h.vpe.RunCli(context.TODO(), "show runtime")
>>>>>>> 0e2148d3
	if err != nil {
		return nil, err
	}

	threadMatches := runtimeRe.FindAllStringSubmatch(input, -1)

	if len(threadMatches) == 0 && input != "" {
		return nil, fmt.Errorf("invalid runtime input: %q", input)
	}

	var threads []vppcalls.RuntimeThread
	for _, matches := range threadMatches {
		fields := matches[1:]
		if len(fields) != 12 {
			return nil, fmt.Errorf("invalid runtime data for thread (len=%v): %q", len(fields), matches[0])
		}
		thread := vppcalls.RuntimeThread{
			ID:                  uint(strToUint64(fields[0])),
			Name:                fields[1],
			Time:                strToFloat64(fields[2]),
			AvgVectorsPerNode:   strToFloat64(fields[3]),
			LastMainLoops:       strToUint64(fields[4]),
			VectorsPerMainLoop:  strToFloat64(fields[5]),
			VectorLengthPerNode: strToFloat64(fields[6]),
			VectorRatesIn:       strToFloat64(fields[7]),
			VectorRatesOut:      strToFloat64(fields[8]),
			VectorRatesDrop:     strToFloat64(fields[9]),
			VectorRatesPunt:     strToFloat64(fields[10]),
		}

		itemMatches := runtimeItemsRe.FindAllStringSubmatch(fields[11], -1)
		for _, matches := range itemMatches {
			fields := matches[1:]
			if len(fields) != 7 {
				return nil, fmt.Errorf("invalid runtime data for thread item: %q", matches[0])
			}
			thread.Items = append(thread.Items, vppcalls.RuntimeItem{
				Name:           fields[0],
				State:          fields[1],
				Calls:          strToUint64(fields[2]),
				Vectors:        strToUint64(fields[3]),
				Suspends:       strToUint64(fields[4]),
				Clocks:         strToFloat64(fields[5]),
				VectorsPerCall: strToFloat64(fields[6]),
			})
		}

		threads = append(threads, thread)
	}

	info := &vppcalls.RuntimeInfo{
		Threads: threads,
	}

	return info, nil
}

var (
	// Regular expression to parse output from `show buffers`
	buffersRe = regexp.MustCompile(
		`^(\w+(?:[ \-]\w+)*)\s+(\d+)\s+(\d+)\s+(\d+)\s+(\d+)\s+([\dkmg\.]+)\s+([\dkmg\.]+)\s+([\dkmg\.]+)\s+([\dkmg\.]+)(?:\s+)?$`,
	)
)

// GetBuffersInfo retrieves buffers info from VPP.
func (h *TelemetryHandler) GetBuffersInfo(ctx context.Context) (*vppcalls.BuffersInfo, error) {
<<<<<<< HEAD
	data, err := h.vpe.RunCli("show buffers")
=======
	data, err := h.vpe.RunCli(context.TODO(), "show buffers")
>>>>>>> 0e2148d3
	if err != nil {
		return nil, err
	}

	var items []vppcalls.BuffersItem

	for i, line := range strings.Split(string(data), "\n") {
		// Skip empty lines
		if strings.TrimSpace(line) == "" {
			continue
		}
		// Check first line
		if i == 0 {
			fields := strings.Fields(line)
			// Verify header
			if len(fields) != 11 || fields[0] != "Pool" {
				return nil, fmt.Errorf("invalid header for `show buffers` received: %q", line)
			}
			continue
		}

		// Parse lines using regexp
		matches := buffersRe.FindStringSubmatch(line)
		if len(matches)-1 != 9 {
			return nil, fmt.Errorf("parsing failed (%d matches) for `show buffers` line: %q", len(matches), line)
		}
		fields := matches[1:]

		items = append(items, vppcalls.BuffersItem{
			//ThreadID: uint(strToUint64(fields[0])),
			Name:  fields[0],
			Index: uint(strToUint64(fields[1])),
			Size:  strToUint64(fields[3]),
			Alloc: strToUint64(fields[7]),
			Free:  strToUint64(fields[5]),
			//NumAlloc: strToUint64(fields[6]),
			//NumFree:  strToUint64(fields[7]),
		})
	}

	info := &vppcalls.BuffersInfo{
		Items: items,
	}

	return info, nil
}

func strToFloat64(s string) float64 {
	// Replace 'k' (thousands) with 'e3' to make it parsable with strconv
	s = strings.Replace(s, "k", "e3", 1)
	s = strings.Replace(s, "K", "e3", 1)
	s = strings.Replace(s, "m", "e6", 1)
	s = strings.Replace(s, "M", "e6", 1)
	s = strings.Replace(s, "g", "e9", 1)
	s = strings.Replace(s, "G", "e9", 1)

	num, err := strconv.ParseFloat(s, 10)
	if err != nil {
		return 0
	}
	return num
}

func strToUint64(s string) uint64 {
	return uint64(strToFloat64(s))
}<|MERGE_RESOLUTION|>--- conflicted
+++ resolved
@@ -22,43 +22,10 @@
 	"strings"
 
 	govppapi "git.fd.io/govpp.git/api"
-<<<<<<< HEAD
-	vpevppcalls "github.com/ligato/vpp-agent/plugins/govppmux/vppcalls"
-	"github.com/ligato/vpp-agent/plugins/govppmux/vppcalls/vpp1904"
-	"github.com/ligato/vpp-agent/plugins/telemetry/vppcalls"
-	"github.com/ligato/vpp-agent/plugins/vpp/binapi/vpp1904/memclnt"
-	"github.com/ligato/vpp-agent/plugins/vpp/binapi/vpp1904/vpe"
-)
-
-func init() {
-	var msgs []govppapi.Message
-	msgs = append(msgs, memclnt.AllMessages()...)
-	msgs = append(msgs, vpe.AllMessages()...)
-
-	vppcalls.Versions["19.04"] = vppcalls.HandlerVersion{
-		Msgs: msgs,
-		New: func(ch govppapi.Channel) vppcalls.TelemetryVppAPI {
-			return NewTelemetryVppHandler(ch)
-		},
-	}
-}
-
-type TelemetryHandler struct {
-	vpe vpevppcalls.VpeVppAPI
-}
-
-func NewTelemetryVppHandler(ch govppapi.Channel) *TelemetryHandler {
-	return &TelemetryHandler{
-		vpe: vpp1904.NewVpeHandler(ch),
-	}
-}
-
-=======
 
 	"go.ligato.io/vpp-agent/v2/plugins/telemetry/vppcalls"
 )
 
->>>>>>> 0e2148d3
 func (h *TelemetryHandler) GetSystemStats(context.Context) (*govppapi.SystemStats, error) {
 	return nil, nil
 }
@@ -76,11 +43,7 @@
 
 // GetMemory retrieves `show memory` info.
 func (h *TelemetryHandler) GetMemory(ctx context.Context) (*vppcalls.MemoryInfo, error) {
-<<<<<<< HEAD
-	input, err := h.vpe.RunCli("show memory main-heap")
-=======
 	input, err := h.vpe.RunCli(context.TODO(), "show memory main-heap")
->>>>>>> 0e2148d3
 	if err != nil {
 		return nil, err
 	}
@@ -133,11 +96,7 @@
 
 // GetNodeCounters retrieves node counters info.
 func (h *TelemetryHandler) GetNodeCounters(ctx context.Context) (*vppcalls.NodeCounterInfo, error) {
-<<<<<<< HEAD
-	data, err := h.vpe.RunCli("show node counters")
-=======
 	data, err := h.vpe.RunCli(context.TODO(), "show node counters")
->>>>>>> 0e2148d3
 	if err != nil {
 		return nil, err
 	}
@@ -192,11 +151,7 @@
 
 // GetRuntimeInfo retrieves how runtime info.
 func (h *TelemetryHandler) GetRuntimeInfo(ctx context.Context) (*vppcalls.RuntimeInfo, error) {
-<<<<<<< HEAD
-	input, err := h.vpe.RunCli("show runtime")
-=======
 	input, err := h.vpe.RunCli(context.TODO(), "show runtime")
->>>>>>> 0e2148d3
 	if err != nil {
 		return nil, err
 	}
@@ -263,11 +218,7 @@
 
 // GetBuffersInfo retrieves buffers info from VPP.
 func (h *TelemetryHandler) GetBuffersInfo(ctx context.Context) (*vppcalls.BuffersInfo, error) {
-<<<<<<< HEAD
-	data, err := h.vpe.RunCli("show buffers")
-=======
 	data, err := h.vpe.RunCli(context.TODO(), "show buffers")
->>>>>>> 0e2148d3
 	if err != nil {
 		return nil, err
 	}

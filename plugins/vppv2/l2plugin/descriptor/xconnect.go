// Copyright (c) 2018 Cisco and/or its affiliates.
//
// Licensed under the Apache License, Version 2.0 (the "License");
// you may not use this file except in compliance with the License.
// You may obtain a copy of the License at:
//
//     http://www.apache.org/licenses/LICENSE-2.0
//
// Unless required by applicable law or agreed to in writing, software
// distributed under the License is distributed on an "AS IS" BASIS,
// WITHOUT WARRANTIES OR CONDITIONS OF ANY KIND, either express or implied.
// See the License for the specific language governing permissions and
// limitations under the License.

package descriptor

import (
<<<<<<< HEAD
	"fmt"
=======
	"strings"
>>>>>>> 3d25336a

	"github.com/ligato/cn-infra/logging"
	"github.com/ligato/vpp-agent/api/models/vpp"
	"github.com/pkg/errors"

	interfaces "github.com/ligato/vpp-agent/api/models/vpp/interfaces"
	l2 "github.com/ligato/vpp-agent/api/models/vpp/l2"
	scheduler "github.com/ligato/vpp-agent/plugins/kvscheduler/api"
	vpp_ifdescriptor "github.com/ligato/vpp-agent/plugins/vppv2/ifplugin/descriptor"
	"github.com/ligato/vpp-agent/plugins/vppv2/l2plugin/descriptor/adapter"
	"github.com/ligato/vpp-agent/plugins/vppv2/l2plugin/vppcalls"
)

const (
	// XConnectDescriptorName is the name of the descriptor for VPP xConnect pairs.
	XConnectDescriptorName = "vpp-xconnect"

	// dependency labels
	rxInterfaceDep = "rx-interface"
	txInterfaceDep = "tx-interface"
)

// A list of non-retriable errors:
var (
	// ErrXConnectWithoutInterface is returned when VPP xConnect has undefined
	// Rx or Tx interface.
	ErrXConnectWithoutInterface = errors.New("VPP xConnect defined without Rx/Tx interface")
)

// XConnectDescriptor teaches KVScheduler how to configure VPP xConnect pairs.
type XConnectDescriptor struct {
	// dependencies
	log       logging.Logger
	xcHandler vppcalls.XConnectVppAPI
}

// NewXConnectDescriptor creates a new instance of the xConnect descriptor.
func NewXConnectDescriptor(xcHandler vppcalls.XConnectVppAPI, log logging.PluginLogger) *XConnectDescriptor {

	return &XConnectDescriptor{
		xcHandler: xcHandler,
		log:       log.NewLogger("xconnect-descriptor"),
	}
}

// GetDescriptor returns descriptor suitable for registration (via adapter) with
// the KVScheduler.
func (d *XConnectDescriptor) GetDescriptor() *adapter.XConnectDescriptor {
	return &adapter.XConnectDescriptor{
		Name:               XConnectDescriptorName,
		NBKeyPrefix:        vpp.XConnectPairSpec.KeyPrefix(),
		ValueTypeName:      vpp.XConnectPairSpec.ProtoName(),
		KeySelector:        vpp.XConnectPairSpec.IsKeyValid,
		KeyLabel:           vpp.XConnectPairSpec.StripKeyPrefix,
		Add:                d.Add,
		Delete:             d.Delete,
		ModifyWithRecreate: d.ModifyWithRecreate,
		IsRetriableFailure: d.IsRetriableFailure,
		Dependencies:       d.Dependencies,
		Dump:               d.Dump,
		DumpDependencies:   []string{vpp_ifdescriptor.InterfaceDescriptorName},
	}
}

// IsRetriableFailure returns <false> for errors related to invalid configuration.
func (d *XConnectDescriptor) IsRetriableFailure(err error) bool {
	nonRetriable := []error{
		ErrXConnectWithoutInterface,
	}
	for _, nonRetriableErr := range nonRetriable {
		if err == nonRetriableErr {
			return false
		}
	}
	return true
}

// Add adds new xConnect pair.
func (d *XConnectDescriptor) Add(key string, xc *l2.XConnectPair) (metadata interface{}, err error) {
	// validate the configuration first
	err = d.validateXConnectConfig(xc)
	if err != nil {
		d.log.Error(err)
		return nil, err
	}

	// add xConnect pair
	err = d.xcHandler.AddL2XConnect(xc.ReceiveInterface, xc.TransmitInterface)
	if err != nil {
		d.log.Error(err)
	}
	return nil, err
}

// Delete removes existing xConnect pair.
func (d *XConnectDescriptor) Delete(key string, xc *l2.XConnectPair, metadata interface{}) error {
	err := d.xcHandler.DeleteL2XConnect(xc.ReceiveInterface, xc.TransmitInterface)
	if err != nil {
		d.log.Error(err)
	}
	return err
}

// ModifyWithRecreate always returns true - xConnect pairs are modified via re-creation.
func (d *XConnectDescriptor) ModifyWithRecreate(key string, oldXC, newXC *l2.XConnectPair, metadata interface{}) bool {
	return true
}

// Dependencies lists both Rx and Tx interface as dependencies.
func (d *XConnectDescriptor) Dependencies(key string, xc *l2.XConnectPair) []scheduler.Dependency {
	return []scheduler.Dependency{
		{
			Label: rxInterfaceDep,
			Key:   interfaces.InterfaceKey(xc.ReceiveInterface),
		},
		{
			Label: txInterfaceDep,
			Key:   interfaces.InterfaceKey(xc.TransmitInterface),
		},
	}
}

// Dump returns all configured VPP xConnect pairs.
func (d *XConnectDescriptor) Dump(correlate []adapter.XConnectKVWithMetadata) (dump []adapter.XConnectKVWithMetadata, err error) {
	xConnectPairs, err := d.xcHandler.DumpXConnectPairs()
	if err != nil {
		d.log.Error(err)
		return dump, err
	}

	for _, xc := range xConnectPairs {
		dump = append(dump, adapter.XConnectKVWithMetadata{
			Key:    l2.XConnectKey(xc.Xc.ReceiveInterface),
			Value:  xc.Xc,
			Origin: scheduler.FromNB,
		})
	}
	return dump, nil
}

// validateXConnectConfig validates VPP xConnect pair configuration.
func (d *XConnectDescriptor) validateXConnectConfig(xc *l2.XConnectPair) error {
	if xc.ReceiveInterface == "" || xc.TransmitInterface == "" {
		return ErrXConnectWithoutInterface
	}
	return nil
}<|MERGE_RESOLUTION|>--- conflicted
+++ resolved
@@ -15,11 +15,7 @@
 package descriptor
 
 import (
-<<<<<<< HEAD
 	"fmt"
-=======
-	"strings"
->>>>>>> 3d25336a
 
 	"github.com/ligato/cn-infra/logging"
 	"github.com/ligato/vpp-agent/api/models/vpp"

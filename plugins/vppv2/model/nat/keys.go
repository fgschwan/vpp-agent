// Copyright (c) 2018 Cisco and/or its affiliates.
//
// Licensed under the Apache License, Version 2.0 (the "License");
// you may not use this file except in compliance with the License.
// You may obtain a copy of the License at:
//
//     http://www.apache.org/licenses/LICENSE-2.0
//
// Unless required by applicable law or agreed to in writing, software
// distributed under the License is distributed on an "AS IS" BASIS,
// WITHOUT WARRANTIES OR CONDITIONS OF ANY KIND, either express or implied.
// See the License for the specific language governing permissions and
// limitations under the License.

package nat

<<<<<<< HEAD
import "strings"
=======
import (
	"net"
	"strings"
)
>>>>>>> b1912a88

/* NAT44 */
const (
	// PrefixNAT44 is a key prefix used in NB DB to store configuration for NAT44.
	PrefixNAT44 = "vpp/config/v2/nat44/"

	// GlobalNAT44Key is the key used in NB DB to store global NAT44 configuration.
	GlobalNAT44Key = PrefixNAT44 + "global"

	// DNAT44Prefix is a key prefix used in NB DB to store DNAT-44 configuration.
	DNAT44Prefix = PrefixNAT44 + "dnat/"
)

/* NAT44 interface */
const (
	// interfaceNAT44KeyPrefix is a common prefix for (derived) keys each representing
	// NAT44 configuration for a single interface.
	interfaceNAT44KeyPrefix = "vpp/nat44/interface/"

	// interfaceNAT44KeyTemplate is a template for (derived) key representing
	// NAT44 configuration for a single interface.
	interfaceNAT44KeyTemplate = interfaceNAT44KeyPrefix + "{iface}/feature/{feature}"

	// NAT interface features
	inFeature  = "in"
	outFeature = "out"
<<<<<<< HEAD
=======
)

/* NAT44 address pool */
const (
	// addressNAT44KeyPrefix is a common prefix for (derived) keys representing
	// addresses from NAT44 address pool.
	addressNAT44KeyPrefix = "vpp/nat44/address/"
>>>>>>> b1912a88
)

const (
	// InvalidKeyPart is used in key for parts which are invalid
	InvalidKeyPart = "<invalid>"
)

/* NAT44 */

// DNAT44Key returns the key used in NB DB to store the configuration of the
// given DNAT-44 configuration.
func DNAT44Key(label string) string {
	if label == "" {
		label = InvalidKeyPart
	}
	return DNAT44Prefix + label
}

/* NAT44 interface */

// InterfaceNAT44Key returns (derived) key representing NAT44 configuration
// for a given interface.
func InterfaceNAT44Key(iface string, isInside bool) string {
	if iface == "" {
		iface = InvalidKeyPart
	}
	key := strings.Replace(interfaceNAT44KeyTemplate, "{iface}", iface, 1)
	feature := inFeature
	if !isInside {
		feature = outFeature
	}
	key = strings.Replace(key, "{feature}", feature, 1)
	return key
}

// ParseInterfaceNAT44Key parses interface name and the assigned NAT44 feature
// from Interface-NAT44 key.
func ParseInterfaceNAT44Key(key string) (iface string, isInside bool, isInterfaceNAT44Key bool) {
	if strings.HasPrefix(key, interfaceNAT44KeyPrefix) {
		keySuffix := strings.TrimPrefix(key, interfaceNAT44KeyPrefix)
		fibComps := strings.Split(keySuffix, "/")
		if len(fibComps) >= 3 && fibComps[len(fibComps)-2] == "feature" {
			isInside := true
			if fibComps[len(fibComps)-1] == outFeature {
				isInside = false
			}
			iface := strings.Join(fibComps[:len(fibComps)-2], "/")
			return iface, isInside, true
		}
	}
	return "", false, false
}<|MERGE_RESOLUTION|>--- conflicted
+++ resolved
@@ -14,14 +14,9 @@
 
 package nat
 
-<<<<<<< HEAD
-import "strings"
-=======
 import (
-	"net"
 	"strings"
 )
->>>>>>> b1912a88
 
 /* NAT44 */
 const (
@@ -48,16 +43,6 @@
 	// NAT interface features
 	inFeature  = "in"
 	outFeature = "out"
-<<<<<<< HEAD
-=======
-)
-
-/* NAT44 address pool */
-const (
-	// addressNAT44KeyPrefix is a common prefix for (derived) keys representing
-	// addresses from NAT44 address pool.
-	addressNAT44KeyPrefix = "vpp/nat44/address/"
->>>>>>> b1912a88
 )
 
 const (

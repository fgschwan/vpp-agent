--- conflicted
+++ resolved
@@ -43,26 +43,11 @@
 // statType is the specific interface statistics type.
 type statType string
 
-<<<<<<< HEAD
-// combinedCounterType is the extended counter type - contains both packet and byte statistics.
-type combinedCounterType uint8
-=======
 // interface stats prefix as defined by the VPP
 const ifPrefix = "/if/"
->>>>>>> 16bd02e5
 
 // interface statistics matching patterns
 const (
-<<<<<<< HEAD
-	Rx          combinedCounterType = 0
-	RxUnicast                       = 1
-	RxMulticast                     = 2
-	RxBroadcast                     = 3
-	Tx                              = 4
-	TxUnicast                       = 5
-	TxMulticast                     = 6
-	TxBroadcast                     = 7
-=======
 	Drop    statType = ifPrefix + "drops"
 	Punt             = ifPrefix + "punt"
 	IPv4             = ifPrefix + "ip4"
@@ -73,7 +58,6 @@
 	TxError          = ifPrefix + "tx-error"
 	Rx               = ifPrefix + "rx"
 	Tx               = ifPrefix + "tx"
->>>>>>> 16bd02e5
 )
 
 const (
@@ -461,82 +445,6 @@
 	return ifState, true
 }
 
-<<<<<<< HEAD
-// processIfCounterNotification processes a VPP (simple) counter message.
-func (c *InterfaceStateUpdater) processIfCounterNotification(counter *stats.VnetInterfaceSimpleCounters) {
-	c.access.Lock()
-	defer c.access.Unlock()
-
-	for i := uint32(0); i < counter.Count; i++ {
-		swIfIndex := counter.FirstSwIfIndex + i
-		ifState, found := c.getIfStateDataWLookup(swIfIndex)
-		if !found {
-			continue
-		}
-		ifStats := ifState.Statistics
-		packets := counter.Data[i]
-		switch counterType(counter.VnetCounterType) {
-		case Drop:
-			ifStats.DropPackets = packets
-		case Punt:
-			ifStats.PuntPackets = packets
-		case IPv4:
-			ifStats.Ipv4Packets = packets
-		case IPv6:
-			ifStats.Ipv6Packets = packets
-		case RxNoBuf:
-			ifStats.InNobufPackets = packets
-		case RxMiss:
-			ifStats.InMissPackets = packets
-		case RxError:
-			ifStats.InErrorPackets = packets
-		case TxError:
-			ifStats.OutErrorPackets = packets
-		}
-	}
-}
-
-// processIfCombinedCounterNotification processes a VPP message with combined counters.
-func (c *InterfaceStateUpdater) processIfCombinedCounterNotification(counter *stats.VnetInterfaceCombinedCounters) {
-	c.access.Lock()
-	defer c.access.Unlock()
-
-	counterType := combinedCounterType(counter.VnetCounterType)
-
-	if counterType != Rx && counterType != Tx {
-		// TODO: process other types of combined counters (RX/TX for unicast/multicast/broadcast)
-		return
-	}
-
-	var save bool
-	for i := uint32(0); i < counter.Count; i++ {
-		swIfIndex := counter.FirstSwIfIndex + i
-		ifState, found := c.getIfStateDataWLookup(swIfIndex)
-		if !found {
-			continue
-		}
-		ifStats := ifState.Statistics
-		switch counterType {
-		case Rx:
-			ifStats.InPackets = counter.Data[i].Packets
-			ifStats.InBytes = counter.Data[i].Bytes
-		case Tx:
-			ifStats.OutPackets = counter.Data[i].Packets
-			ifStats.OutBytes = counter.Data[i].Bytes
-			save = true
-		}
-	}
-	if save {
-		// store counters of all interfaces into ETCD
-		for _, counter := range c.ifState {
-			c.publishIfState(&intf.InterfaceNotification{
-				Type: intf.InterfaceNotification_COUNTERS, State: counter})
-		}
-	}
-}
-
-=======
->>>>>>> 16bd02e5
 // updateIfStateDetails updates the interface state data in memory from provided VPP details message.
 func (c *InterfaceStateUpdater) updateIfStateDetails(ifDetails *interfaces.SwInterfaceDetails) {
 	c.access.Lock()

--- conflicted
+++ resolved
@@ -129,8 +129,8 @@
 type kvWithMetaForJSON struct {
 	Key      string
 	Value    protoMsgForJSON
-	Metadata Metadata
-	Origin   ValueOrigin
+	Metadata kvs.Metadata
+	Origin   kvs.ValueOrigin
 }
 
 // protoMsgForJSON customizes proto.Message to implement MarshalJSON using
@@ -151,7 +151,7 @@
 
 // kvPairsForJSON converts a list of key-value pairs with metadata into an equivalent
 // list of kvWithMetaForJSON.
-func kvPairsForJSON(pairs []KVWithMetadata) (out []kvWithMetaForJSON) {
+func kvPairsForJSON(pairs []kvs.KVWithMetadata) (out []kvWithMetaForJSON) {
 	for _, kv := range pairs {
 		out = append(out, kvWithMetaForJSON{
 			Key: kv.Key,
@@ -214,15 +214,11 @@
 				return
 			}
 
-<<<<<<< HEAD
 			if format == formatJSON {
-				formatter.JSON(w, http.StatusOK, txn)
+				scheduler.logError(formatter.JSON(w, http.StatusOK, txn))
 			} else {
-				formatter.Text(w, http.StatusOK, txn.StringWithOpts(false, 0))
-			}
-=======
-			scheduler.logError(formatter.Text(w, http.StatusOK, txn.StringWithOpts(false, 0)))
->>>>>>> 42a308b7
+				scheduler.logError(formatter.Text(w, http.StatusOK, txn.StringWithOpts(false, 0)))
+			}
 			return
 		}
 
@@ -247,15 +243,11 @@
 		}
 
 		txnHistory := scheduler.getTransactionHistory(since, until)
-<<<<<<< HEAD
 		if format == formatJSON {
-			formatter.JSON(w, http.StatusOK, txnHistory)
+			scheduler.logError(formatter.JSON(w, http.StatusOK, txnHistory))
 		} else {
-			formatter.Text(w, http.StatusOK, txnHistory.StringWithOpts(false, 0))
-		}
-=======
-		scheduler.logError(formatter.Text(w, http.StatusOK, txnHistory.StringWithOpts(false, 0)))
->>>>>>> 42a308b7
+			scheduler.logError(formatter.Text(w, http.StatusOK, txnHistory.StringWithOpts(false, 0)))
+		}
 	}
 }
 
@@ -420,11 +412,7 @@
 
 		if state == NB {
 			// dump the requested state
-<<<<<<< HEAD
 			var kvPairs []kvWithMetaForJSON
-=======
-			var kvPairs []kvs.KVWithMetadata
->>>>>>> 42a308b7
 			nbNodes := graphR.GetNodes(nil,
 				graph.WithFlags(&DescriptorFlag{descriptor}, &OriginFlag{kvs.FromNB}),
 				graph.WithoutFlags(&DerivedFlag{}))
@@ -435,17 +423,10 @@
 					// value requested to be deleted
 					continue
 				}
-<<<<<<< HEAD
 				kvPairs = append(kvPairs, kvWithMetaForJSON{
 					Key:    node.GetKey(),
 					Value:  protoMsgForJSON{Message: lastChange.value},
-					Origin: FromNB,
-=======
-				kvPairs = append(kvPairs, kvs.KVWithMetadata{
-					Key:    node.GetKey(),
-					Value:  lastChange.value,
 					Origin: kvs.FromNB,
->>>>>>> 42a308b7
 				})
 			}
 			scheduler.logError(formatter.JSON(w, http.StatusOK, kvPairs))
@@ -462,11 +443,7 @@
 
 		if state == internalState {
 			// return the scheduler's view of SB for the given descriptor
-<<<<<<< HEAD
-			formatter.JSON(w, http.StatusOK, kvPairsForJSON(inMemNodes))
-=======
-			scheduler.logError(formatter.JSON(w, http.StatusOK, inMemNodes))
->>>>>>> 42a308b7
+			scheduler.logError(formatter.JSON(w, http.StatusOK, kvPairsForJSON(inMemNodes)))
 			return
 		}
 
@@ -489,11 +466,9 @@
 			scheduler.logError(formatter.JSON(w, http.StatusInternalServerError, errorString{err.Error()}))
 			return
 		}
-<<<<<<< HEAD
-		formatter.JSON(w, http.StatusOK, kvPairsForJSON(dump))
+
+		scheduler.logError(formatter.JSON(w, http.StatusOK, kvPairsForJSON(dump)))
 		return
-=======
-		scheduler.logError(formatter.JSON(w, http.StatusOK, dump))
 	}
 }
 
@@ -501,7 +476,6 @@
 func (scheduler *Scheduler) logError(err error) {
 	if err != nil {
 		scheduler.Log.Error(err)
->>>>>>> 42a308b7
 	}
 }
 

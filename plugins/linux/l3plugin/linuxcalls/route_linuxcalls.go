//  Copyright (c) 2018 Cisco and/or its affiliates.
//
//  Licensed under the Apache License, Version 2.0 (the "License");
//  you may not use this file except in compliance with the License.
//  You may obtain a copy of the License at:
//
//      http://www.apache.org/licenses/LICENSE-2.0
//
//  Unless required by applicable law or agreed to in writing, software
//  distributed under the License is distributed on an "AS IS" BASIS,
//  WITHOUT WARRANTIES OR CONDITIONS OF ANY KIND, either express or implied.
//  See the License for the specific language governing permissions and
//  limitations under the License.

// +build !windows,!darwin

package linuxcalls

import (
	"github.com/vishvananda/netlink"
)

// AddStaticRoute creates the new static route
<<<<<<< HEAD
func (h *NetLinkHandler) AddStaticRoute(name string, route *netlink.Route) error {
	defer func(t time.Time) {
		h.stopwatch.TimeLog("add-static-route").LogTimeEntry(time.Since(t))
	}(time.Now())

=======
func (handler *NetLinkHandler) AddStaticRoute(name string, route *netlink.Route) error {
>>>>>>> 3b8d1d4c
	return netlink.RouteAdd(route)
}

// ReplaceStaticRoute removes the static route
<<<<<<< HEAD
func (h *NetLinkHandler) ReplaceStaticRoute(name string, route *netlink.Route) error {
	defer func(t time.Time) {
		h.stopwatch.TimeLog("replace-static-route").LogTimeEntry(time.Since(t))
	}(time.Now())

=======
func (handler *NetLinkHandler) ReplaceStaticRoute(name string, route *netlink.Route) error {
>>>>>>> 3b8d1d4c
	return netlink.RouteReplace(route)
}

// DelStaticRoute removes the static route
<<<<<<< HEAD
func (h *NetLinkHandler) DelStaticRoute(name string, route *netlink.Route) error {
	defer func(t time.Time) {
		h.stopwatch.TimeLog("del-static-route").LogTimeEntry(time.Since(t))
	}(time.Now())

=======
func (handler *NetLinkHandler) DelStaticRoute(name string, route *netlink.Route) error {
>>>>>>> 3b8d1d4c
	return netlink.RouteDel(route)
}

// GetStaticRoutes reads linux routes. Possible to filter by interface and IP family.
func (h *NetLinkHandler) GetStaticRoutes(link netlink.Link, family int) ([]netlink.Route, error) {
	defer func(t time.Time) {
		h.stopwatch.TimeLog("get-static-route").LogTimeEntry(time.Since(t))
	}(time.Now())

	return netlink.RouteList(link, family)
}<|MERGE_RESOLUTION|>--- conflicted
+++ resolved
@@ -21,49 +21,21 @@
 )
 
 // AddStaticRoute creates the new static route
-<<<<<<< HEAD
 func (h *NetLinkHandler) AddStaticRoute(name string, route *netlink.Route) error {
-	defer func(t time.Time) {
-		h.stopwatch.TimeLog("add-static-route").LogTimeEntry(time.Since(t))
-	}(time.Now())
-
-=======
-func (handler *NetLinkHandler) AddStaticRoute(name string, route *netlink.Route) error {
->>>>>>> 3b8d1d4c
 	return netlink.RouteAdd(route)
 }
 
 // ReplaceStaticRoute removes the static route
-<<<<<<< HEAD
 func (h *NetLinkHandler) ReplaceStaticRoute(name string, route *netlink.Route) error {
-	defer func(t time.Time) {
-		h.stopwatch.TimeLog("replace-static-route").LogTimeEntry(time.Since(t))
-	}(time.Now())
-
-=======
-func (handler *NetLinkHandler) ReplaceStaticRoute(name string, route *netlink.Route) error {
->>>>>>> 3b8d1d4c
 	return netlink.RouteReplace(route)
 }
 
 // DelStaticRoute removes the static route
-<<<<<<< HEAD
 func (h *NetLinkHandler) DelStaticRoute(name string, route *netlink.Route) error {
-	defer func(t time.Time) {
-		h.stopwatch.TimeLog("del-static-route").LogTimeEntry(time.Since(t))
-	}(time.Now())
-
-=======
-func (handler *NetLinkHandler) DelStaticRoute(name string, route *netlink.Route) error {
->>>>>>> 3b8d1d4c
 	return netlink.RouteDel(route)
 }
 
 // GetStaticRoutes reads linux routes. Possible to filter by interface and IP family.
 func (h *NetLinkHandler) GetStaticRoutes(link netlink.Link, family int) ([]netlink.Route, error) {
-	defer func(t time.Time) {
-		h.stopwatch.TimeLog("get-static-route").LogTimeEntry(time.Since(t))
-	}(time.Now())
-
 	return netlink.RouteList(link, family)
 }
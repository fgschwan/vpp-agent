--- conflicted
+++ resolved
@@ -30,12 +30,20 @@
   revision = "d6e3b3328b783f23731bc4d058875b0371ff8109"
 
 [[projects]]
-  digest = "1:f9ae348e1f793dcf9ed930ed47136a67343dbd6809c5c91391322267f4476892"
+  digest = "1:ed77032e4241e3b8329c9304d66452ed196e795876e14be677a546f36b94e67a"
+  name = "github.com/DataDog/zstd"
+  packages = ["."]
+  pruneopts = "UT"
+  revision = "c7161f8c63c045cbc7ca051dcc969dd0e4054de2"
+  version = "v1.3.5"
+
+[[projects]]
+  digest = "1:bf42be3cb1519bf8018dfd99720b1005ee028d947124cab3ccf965da59381df6"
   name = "github.com/Microsoft/go-winio"
   packages = ["."]
   pruneopts = "UT"
-  revision = "97e4973ce50b2ff5f09635a57e2b88a037aae829"
-  version = "v0.4.11"
+  revision = "7da180ee92d8bd8bb8c37fc560e673e6557c392f"
+  version = "v0.4.7"
 
 [[projects]]
   branch = "master"
@@ -46,39 +54,31 @@
   revision = "cd527374f1e5bff4938207604a14f2e38a9cf512"
 
 [[projects]]
-  digest = "1:b6957a1836b6d7e51e5a71391f5c08fa5d866f57e4ac425fa5f183d518a5657b"
+  digest = "1:59ced12f3862e56e91115f7f24969db8b609b0a6355063b8d1355aceb52d5f14"
   name = "github.com/Shopify/sarama"
   packages = [
     ".",
     "mocks",
   ]
   pruneopts = "UT"
-  revision = "ec843464b50d4c8b56403ec9d589cf41ea30e722"
-  version = "v1.19.0"
-
-[[projects]]
-  branch = "master"
-  digest = "1:fb728f8e2bf32598af96a8ff2d4c9cb394c3853a851dbf72c0b88d3c9887127f"
+  revision = "03a43f93cd29dc549e6d9b11892795c206f9c38c"
+  version = "v1.20.1"
+
+[[projects]]
+  branch = "master"
+  digest = "1:ec2d85f88fafc85b18d543d3435dbec6a4f895017ce73d45ae7c7fff2b57c29a"
   name = "github.com/bennyscetbun/jsongo"
   packages = ["."]
   pruneopts = "UT"
-  revision = "88b16279eead33f9fb0749ee13858472cf01b25c"
-
-[[projects]]
-  branch = "master"
-  digest = "1:d6afaeed1502aa28e80a4ed0981d570ad91b2579193404256ce672ed0a609e0d"
+  revision = "a97f4e906f8da60776250125ca8531adfd8ec44f"
+
+[[projects]]
+  branch = "master"
+  digest = "1:5bb36304653e73c2ced864d49c9f344e7141a7ceef852442edcea212094ebc3c"
   name = "github.com/beorn7/perks"
   packages = ["quantile"]
   pruneopts = "UT"
-  revision = "3a771d992973f24aa725d07868b467d1ddfceafb"
-
-[[projects]]
-  branch = "master"
-  digest = "1:965fa961ce7d2a2b0586ff1510c7268d9a8db78c0f08e15c3510ce7cceb963a9"
-  name = "github.com/boltdb/bolt"
-  packages = ["."]
-  pruneopts = "UT"
-  revision = "fd01fc79c553a8e99d512a07e8e0c63d4a3ccfc5"
+  revision = "4c0e84591b9aa9e6dcfdf3e020114cd81f89d5f9"
 
 [[projects]]
   digest = "1:7b81d2ed76bf960333a8020c4b8c22abd6072f0b54ad31c66e90e6a17a19315a"
@@ -98,27 +98,27 @@
 
 [[projects]]
   branch = "master"
-  digest = "1:c307799fe01c92c8049378347b93b658a0f3be2d10a5dab8cc0798f45ee6759a"
+  digest = "1:c3806bfe3d2c9baa0d4ebd90f0a59c7505969bcaab024b5185d20ccd66c9400c"
   name = "github.com/buger/goterm"
   packages = ["."]
   pruneopts = "UT"
-  revision = "c206103e1f37c0c6c5c039706305ea2aa6e8ad3b"
-
-[[projects]]
-  branch = "master"
-  digest = "1:ddbcc8c842f4e5cf1fbf87f197a38ccf90c3930694b1beddb0776a0bc2d58089"
+  revision = "6d19e6a8df12fdfc44a90a24b677a6d04a80b91f"
+
+[[projects]]
+  branch = "master"
+  digest = "1:1ed8f94f16010f9e1a419a818ec8ed5765d04561e6bfcc872e3a5a16fbae08b2"
   name = "github.com/containerd/console"
   packages = ["."]
   pruneopts = "UT"
-  revision = "0650fd9eeb50bab4fc99dceb9f2e14cf58f36e7f"
-
-[[projects]]
-  branch = "master"
-  digest = "1:e48c63e818c67fbf3d7afe20bba33134ab1a5bf384847385384fd027652a5a96"
+  revision = "c12b1e7919c14469339a5d38f2f8ed9b64a9de23"
+
+[[projects]]
+  branch = "master"
+  digest = "1:fc8dbcc2a5de7c093e167828ebbdf551641761d2ad75431d3a167d467a264115"
   name = "github.com/containerd/continuity"
   packages = ["pathdriver"]
   pruneopts = "UT"
-  revision = "bea7585dbfac2847dbf49a6b8e7738a36c09bc75"
+  revision = "b2b946a77f5973f420514090d6f6dd58b08303f0"
 
 [[projects]]
   digest = "1:7ae4616edd396840ccc1506d287211ef883d3e93604dde0c9d1dd5721bb449d5"
@@ -138,7 +138,7 @@
   version = "v3.3.10"
 
 [[projects]]
-  digest = "1:be1b689cdb07159630a2232bc1c9750e4c1cfaf3ff07fd8afec78d018902e882"
+  digest = "1:85968a9e07d94b5f3d15993b9884ab5fcc41c8b7b6418df8b6a3baa387bb8d68"
   name = "github.com/coreos/go-systemd"
   packages = [
     "activation",
@@ -146,8 +146,8 @@
     "util",
   ]
   pruneopts = "UT"
-  revision = "9002847aa1425fb6ac49077c0a630b3b67e0fbfd"
-  version = "v18"
+  revision = "39ca1b05acc7ad1220e09f133283b8859a8b71ab"
+  version = "v17"
 
 [[projects]]
   digest = "1:6e2ff82d2fe11ee35ec8dceb4346b8144a761f1c8655592c4ebe99a92fcec327"
@@ -158,20 +158,20 @@
   version = "v4"
 
 [[projects]]
-  digest = "1:ec66ad050342a3573ed2f5a4337d51b4c6d5d2a717cc6c9ecf86b081235a5759"
+  digest = "1:ec52d81d56e55d307da2d3dfc97ab952f9cec61d7df839ba5dd464ec08f9759e"
   name = "github.com/cyphar/filepath-securejoin"
   packages = ["."]
   pruneopts = "UT"
-  revision = "a261ee33d7a517f054effbf451841abaafe3e0fd"
-  version = "v0.2.2"
-
-[[projects]]
-  digest = "1:ffe9824d294da03b391f44e1ae8281281b4afc1bdaa9588c9097785e3af10cec"
+  revision = "06bda8370f45268db985f7af15732444d94ed51c"
+  version = "v0.2.1"
+
+[[projects]]
+  digest = "1:a2c1d0e43bd3baaa071d1b9ed72c27d78169b2b269f71c105ac4ba34b1be4a39"
   name = "github.com/davecgh/go-spew"
   packages = ["spew"]
   pruneopts = "UT"
-  revision = "8991bc29aa16c548c550c7ff78260e27b9ab7c73"
-  version = "v1.1.1"
+  revision = "346938d642f2ec3594ed81d874461961cd0faa76"
+  version = "v1.1.0"
 
 [[projects]]
   digest = "1:76dc72490af7174349349838f2fe118996381b31ea83243812a97e5a0fd5ed55"
@@ -182,8 +182,7 @@
   version = "v3.2.0"
 
 [[projects]]
-  branch = "master"
-  digest = "1:9947f1584dea52b039a8653d5e74339619c0b082e38ca579d1ce1a7da2624897"
+  digest = "1:4ec8504b68b75f562efc4b291cba33194f88eaa4e68d9fc449e5b7ca68539329"
   name = "github.com/docker/docker"
   packages = [
     "api/types",
@@ -197,7 +196,6 @@
     "api/types/swarm",
     "api/types/swarm/runtime",
     "api/types/versions",
-    "errdefs",
     "opts",
     "pkg/fileutils",
     "pkg/homedir",
@@ -210,23 +208,23 @@
     "pkg/system",
   ]
   pruneopts = "UT"
-  revision = "46652b00adba805c17f369aa84565127778976a8"
-
-[[projects]]
-  digest = "1:ade935c55cd6d0367c843b109b09c9d748b1982952031414740750fdf94747eb"
+  revision = "3dfb26ab3cbf961298f8ce3f94659b5fe4146ceb"
+
+[[projects]]
+  digest = "1:87dcb59127512b84097086504c16595cf8fef35b9e0bfca565dfc06e198158d7"
   name = "github.com/docker/go-connections"
   packages = ["nat"]
   pruneopts = "UT"
-  revision = "7395e3f8aa162843a74ed6d48e79627d9792ac55"
-  version = "v0.4.0"
-
-[[projects]]
-  digest = "1:6f82cacd0af5921e99bf3f46748705239b36489464f4529a1589bc895764fb18"
+  revision = "3ede32e2033de7505e6500d6c868c2b9ed9f169d"
+  version = "v0.3.0"
+
+[[projects]]
+  digest = "1:57d39983d01980c1317c2c5c6dd4b5b0c4a804ad2df800f2f6cbcd6a6d05f6ca"
   name = "github.com/docker/go-units"
   packages = ["."]
   pruneopts = "UT"
-  revision = "47565b4f722fb6ceae66b95f853feed578a4a51c"
-  version = "v0.3.3"
+  revision = "0dadbb0345b35ec7ef35e228dabb8de89a65bf52"
+  version = "v0.3.2"
 
 [[projects]]
   digest = "1:00d0d550a1f1d7ca03270ebc1e136f21f6b9dab37f0c37e9a90d56d2f7afcff9"
@@ -245,11 +243,11 @@
 
 [[projects]]
   branch = "master"
-  digest = "1:79f16588b5576b1b3cd90e48d2374cc9a1a8776862d28d8fd0f23b0e15534967"
+  digest = "1:0448d1c1a596941c608762912fe7c865f88d9ffa45afb8af1edcf1401762bf7e"
   name = "github.com/eapache/go-xerial-snappy"
   packages = ["."]
   pruneopts = "UT"
-  revision = "776d5712da21bc4762676d614db1d8a64f4238b0"
+  revision = "040cc1a32f578808623071247fdbd5cc43f37f5f"
 
 [[projects]]
   digest = "1:444b82bfe35c83bbcaf84e310fb81a1f9ece03edfed586483c869e2c046aef69"
@@ -258,14 +256,6 @@
   pruneopts = "UT"
   revision = "44cc805cf13205b55f69e14bcb69867d1ae92f98"
   version = "v1.1.0"
-
-[[projects]]
-  digest = "1:f4f6279cb37479954644babd8f8ef00584ff9fa63555d2c6718c1c3517170202"
-  name = "github.com/elazarl/go-bindata-assetfs"
-  packages = ["."]
-  pruneopts = "UT"
-  revision = "30f82fa23fd844bd5bb1e5f216db87fd77b5eb43"
-  version = "v1.0.0"
 
 [[projects]]
   digest = "1:ad7ffa16c33f19ee2c17bce7ee865f5632cdc90d908aa313849900ecb3f722df"
@@ -292,7 +282,7 @@
   version = "v1.4.7"
 
 [[projects]]
-  digest = "1:e4d1d8f3455dadab4e0f159acaff9075985ddaf6e807247923c088d964f1c845"
+  digest = "1:027133e2c23fd4ff467e66d928ab4a64f7fd7cb2f77acdb580c483f7389d22d7"
   name = "github.com/fsouza/go-dockerclient"
   packages = [
     ".",
@@ -301,8 +291,8 @@
     "internal/term",
   ]
   pruneopts = "UT"
-  revision = "f3bdb27a96799b10006a884ef2fed89284466276"
-  version = "v1.3.1"
+  revision = "8842d40dbf5ee062d80f9dc429db31a0fe0cdc73"
+  version = "v1.2.2"
 
 [[projects]]
   digest = "1:2cd7915ab26ede7d95b8749e6b1f933f1c6d5398030684e6505940a10f31cfda"
@@ -321,7 +311,7 @@
   version = "v1.0.1"
 
 [[projects]]
-  digest = "1:34a9a60fade37f8009ed4a19e02924198aba3eabfcc120ee5c6002b7de17212d"
+  digest = "1:991bb96360eb8db70a40e9c496769fe6a7bbac4047f8376494d9837397078327"
   name = "github.com/go-redis/redis"
   packages = [
     ".",
@@ -334,16 +324,16 @@
     "internal/util",
   ]
   pruneopts = "UT"
-  revision = "b3d9bf10f6666b2ee5100a6f3f84f4caf3b4e37d"
-  version = "v6.14.2"
-
-[[projects]]
-  digest = "1:dae52e85e2f3d0a734799e74ec0711d3ddd673b21a9e83be6c899af64c3a98f6"
+  revision = "480db94d33e6088e08d628833b6c0705451d24bb"
+  version = "v6.13.2"
+
+[[projects]]
+  digest = "1:57fa4c058c21ce25d0b7272518dd746065117abf6cc706158b0d361202024520"
   name = "github.com/godbus/dbus"
   packages = ["."]
   pruneopts = "UT"
-  revision = "66d97aec3384421e393c2a76b770a1b5c31d07a8"
-  version = "v5.0"
+  revision = "a389bdde4dd695d414e47b755e95e72b7826432c"
+  version = "v4.1.0"
 
 [[projects]]
   digest = "1:3fdbd53962bb796a751552e6be1fb3dbd293d6d5851c0c48f611a82480769d7c"
@@ -400,7 +390,8 @@
   version = "v1.0.2"
 
 [[projects]]
-  digest = "1:4c0989ca0bcd10799064318923b9bc2db6b4d6338dd75f3f2d86c3511aaaf5cf"
+  branch = "master"
+  digest = "1:823d6cdd461935cd426e76e4eec90c22938db664054eabda0bcf63ec0274566e"
   name = "github.com/golang/protobuf"
   packages = [
     "proto",
@@ -410,8 +401,7 @@
     "ptypes/timestamp",
   ]
   pruneopts = "UT"
-  revision = "aa810b61a9c79d51363740d207bb46cf8e620ed5"
-  version = "v1.2.0"
+  revision = "b27b920f9e71b439b873b17bf99f56467623814a"
 
 [[projects]]
   branch = "master"
@@ -422,12 +412,12 @@
   revision = "2e65f85255dbc3072edf28d6b5b8efc472979f5a"
 
 [[projects]]
-  digest = "1:c79fb010be38a59d657c48c6ba1d003a8aa651fa56b579d959d74573b7dff8e1"
+  digest = "1:160eabf7a69910fd74f29c692718bc2437c1c1c7d4c9dea9712357752a70e5df"
   name = "github.com/gorilla/context"
   packages = ["."]
   pruneopts = "UT"
-  revision = "08b5f424b9271eedf6f9f0ce86cb9396ed337a42"
-  version = "v1.1.1"
+  revision = "1ea25387ff6f684839d82767c1733ff4d4d15d0a"
+  version = "v1.1"
 
 [[projects]]
   digest = "1:e73f5b0152105f18bc131fba127d9949305c8693f8a762588a82a48f61756f5f"
@@ -438,20 +428,20 @@
   version = "v1.6.2"
 
 [[projects]]
-  digest = "1:662f988f80b8e4208a0004d1e9d67543602fdd00b7106a857b8339e3d276ae1e"
+  digest = "1:f8cb7c367c825e0c0be75f17e9b003d39b1240a1535fbbf095a18d7bb0d0c9c9"
   name = "github.com/hashicorp/consul"
   packages = ["api"]
   pruneopts = "UT"
-  revision = "e8757838a49feeb682c7e6ad6b78694a78b2096b"
-  version = "v1.3.0"
-
-[[projects]]
-  digest = "1:f47d6109c2034cb16bd62b220e18afd5aa9d5a1630fe5d937ad96a4fb7cbb277"
+  revision = "e716d1b5f8be252b3e53906c6d5632e0228f30fa"
+  version = "v1.2.2"
+
+[[projects]]
+  branch = "master"
+  digest = "1:77cb3be9b21ba7f1a4701e870c84ea8b66e7d74c7c8951c58155fdadae9414ec"
   name = "github.com/hashicorp/go-cleanhttp"
   packages = ["."]
   pruneopts = "UT"
-  revision = "e8ab9daed8d1ddd2d3c4efba338fe2eeae2e4f18"
-  version = "v0.5.0"
+  revision = "d5fe4b57a186c716b0e00b8c301cbd9b4182694d"
 
 [[projects]]
   branch = "master"
@@ -486,21 +476,8 @@
   version = "v1.0"
 
 [[projects]]
-<<<<<<< HEAD
-  digest = "1:0a69a1c0db3591fcefb47f115b224592c8dfa4368b7ba9fae509d5e16cdc95c8"
-  name = "github.com/konsorten/go-windows-terminal-sequences"
-  packages = ["."]
-  pruneopts = "UT"
-  revision = "5c8c8bd35d3832f5d134ae1e1e375b69a4d25242"
-  version = "v1.0.1"
-
-[[projects]]
-  branch = "master"
-  digest = "1:ff5d9579ce740b0f05978eb4df1e8c177829c29b11a90304257d8e7413a061cf"
-=======
   branch = "dev"
   digest = "1:d683e93d20eefe52454f6fac3eec057bebf273a925c5cba9b678a938957cfe4b"
->>>>>>> b8f9f078
   name = "github.com/ligato/cn-infra"
   packages = [
     "agent",
@@ -512,7 +489,6 @@
     "datasync/resync",
     "datasync/syncbase",
     "db/keyval",
-    "db/keyval/bolt",
     "db/keyval/consul",
     "db/keyval/etcd",
     "db/keyval/kvproto",
@@ -544,51 +520,47 @@
     "utils/safeclose",
   ]
   pruneopts = "T"
-<<<<<<< HEAD
-  revision = "f597195a15762fa2bb1ce5bfdd875ec96c63d153"
-=======
   revision = "7332c57ac284a7aa1778ace0005ddaf2552698d5"
->>>>>>> b8f9f078
-
-[[projects]]
-  branch = "master"
-  digest = "1:be40f095cd741773905744f16c1f7a21fd9226ccd0529f019deb7da6d667f71c"
+
+[[projects]]
+  branch = "master"
+  digest = "1:7616dd8d9ddca4d4d8aa0e3793f66015c8c8bf9a3f2387be6be59347f43a75c0"
   name = "github.com/logrusorgru/aurora.git"
   packages = ["."]
   pruneopts = "UT"
-  revision = "a7b3b318ed4e1ae5b80602b08627267303c68572"
-
-[[projects]]
-  branch = "master"
-  digest = "1:40bf4b24f9127737b22d3b86ff0bef3c3e9d87604d6260d9f9b9125e7995ff49"
+  revision = "d694e6f975a9109e2b063829d563a7c153c4b53c"
+
+[[projects]]
+  branch = "master"
+  digest = "1:fd0b11e9149f5aa2a2f17c7f577c905a93c04633ae6e0b2b51f486bfe68fadad"
   name = "github.com/lunixbochs/struc"
   packages = ["."]
   pruneopts = "UT"
-  revision = "02e4c2afbb2ac4bae6876f52c8273fc4cf5a4b0a"
-
-[[projects]]
-  digest = "1:ff5ebae34cfbf047d505ee150de27e60570e8c394b3b8fdbb720ff6ac71985fc"
+  revision = "ef56447db6a068ad9e52bc54a1aff5fb9e1ed2dd"
+
+[[projects]]
+  digest = "1:5985ef4caf91ece5d54817c11ea25f182697534f8ae6521eadcd628c142ac4b6"
   name = "github.com/matttproud/golang_protobuf_extensions"
   packages = ["pbutil"]
   pruneopts = "UT"
-  revision = "c12348ce28de40eed0136aa2b644d0ee0650e56c"
-  version = "v1.0.1"
-
-[[projects]]
-  digest = "1:78bbb1ba5b7c3f2ed0ea1eab57bdd3859aec7e177811563edc41198a760b06af"
+  revision = "3247c84500bff8d9fb6d579d800f20b3e091582c"
+  version = "v1.0.0"
+
+[[projects]]
+  branch = "master"
+  digest = "1:8eb17c2ec4df79193ae65b621cd1c0c4697db3bc317fe6afdc76d7f2746abd05"
   name = "github.com/mitchellh/go-homedir"
   packages = ["."]
   pruneopts = "UT"
-  revision = "ae18d6b8b3205b561c79e8e5f69bff09736185f4"
-  version = "v1.0.0"
-
-[[projects]]
-  digest = "1:53bc4cd4914cd7cd52139990d5170d6dc99067ae31c56530621b18b35fc30318"
+  revision = "3864e76763d94a6df2f9960b16a20a33da9f9a66"
+
+[[projects]]
+  branch = "master"
+  digest = "1:5ab79470a1d0fb19b041a624415612f8236b3c06070161a910562f2b2d064355"
   name = "github.com/mitchellh/mapstructure"
   packages = ["."]
   pruneopts = "UT"
-  revision = "3536a929edddb9a5b34bd6861dc4a9647cb459fe"
-  version = "v1.1.2"
+  revision = "f15292f7a699fcc1a38a80977f80a046874ba8ac"
 
 [[projects]]
   branch = "master"
@@ -607,7 +579,7 @@
   version = "v1.7.4-pre"
 
 [[projects]]
-  digest = "1:7a137fb7718928e473b7d805434ae563ec41790d3d227cdc64e8b14d1cab8a1f"
+  digest = "1:29f294e6a3b9d30629266b2765a8c203056387941e600405b8e8871c84653042"
   name = "github.com/onsi/gomega"
   packages = [
     ".",
@@ -624,8 +596,8 @@
     "types",
   ]
   pruneopts = "UT"
-  revision = "65fb64232476ad9046e57c26cd0bff3d3a8dc6cd"
-  version = "v1.4.3"
+  revision = "b6ea1ea48f981d0f615a154a45eabb9dd466556d"
+  version = "v1.4.1"
 
 [[projects]]
   digest = "1:ee4d4af67d93cc7644157882329023ce9a7bcfce956a079069a9405521c7cc8d"
@@ -702,15 +674,15 @@
   version = "v1.0.0"
 
 [[projects]]
-  digest = "1:e39a5ee8fcbec487f8fc68863ef95f2b025e0739b0e4aa55558a2b4cf8f0ecf0"
+  digest = "1:29803f52611cbcc1dfe55b456e9fdac362af7248b3d29d7ea1bec0a12e71dff4"
   name = "github.com/pierrec/lz4"
   packages = [
     ".",
     "internal/xxh32",
   ]
   pruneopts = "UT"
-  revision = "635575b42742856941dbc767b44905bb9ba083f6"
-  version = "v2.0.7"
+  revision = "1958fd8fff7f115e79725b1288e0b878b3e06b00"
+  version = "v2.0.3"
 
 [[projects]]
   digest = "1:cf31692c14422fa27c83a05292eb5cbe0fb2775972e8f1f8446a71549bd8980b"
@@ -733,15 +705,15 @@
 
 [[projects]]
   branch = "master"
-  digest = "1:2d5cd61daa5565187e1d96bae64dbbc6080dacf741448e9629c64fd93203b0d4"
+  digest = "1:32d10bdfa8f09ecf13598324dba86ab891f11db3c538b6a34d1c3b5b99d7c36b"
   name = "github.com/prometheus/client_model"
   packages = ["go"]
   pruneopts = "UT"
-  revision = "5c3871d89910bfb32f5fcab2aa4b9ec68e65a99f"
-
-[[projects]]
-  branch = "master"
-  digest = "1:db712fde5d12d6cdbdf14b777f0c230f4ff5ab0be8e35b239fc319953ed577a4"
+  revision = "99fa1f4be8e564e8a6b613da7fa6f46c9edafc6c"
+
+[[projects]]
+  branch = "master"
+  digest = "1:fcce8c26e13e3d5018d5c42de857e8b700354d36afb900dd82bc642383981661"
   name = "github.com/prometheus/common"
   packages = [
     "expfmt",
@@ -749,28 +721,28 @@
     "model",
   ]
   pruneopts = "UT"
-  revision = "7e9e6cabbd393fc208072eedef99188d0ce788b6"
-
-[[projects]]
-  branch = "master"
-  digest = "1:ef74914912f99c79434d9c09658274678bc85080ebe3ab32bec3940ebce5e1fc"
+  revision = "89604d197083d4781071d3c65855d24ecfb0a563"
+
+[[projects]]
+  branch = "master"
+  digest = "1:19504758005dbeb5c6c33e562dd51532da38c3717752e73791296c9288421dbf"
   name = "github.com/prometheus/procfs"
   packages = [
     ".",
     "internal/util",
-    "nfs",
+    "nfsd",
     "xfs",
   ]
   pruneopts = "UT"
-  revision = "185b4288413d2a0dd0806f78c90dde719829e5ae"
-
-[[projects]]
-  branch = "master"
-  digest = "1:d38f81081a389f1466ec98192cf9115a82158854d6f01e1c23e2e7554b97db71"
+  revision = "85fadb6e89903ef7cca6f6a804474cd5ea85b6e1"
+
+[[projects]]
+  branch = "master"
+  digest = "1:c4556a44e350b50a490544d9b06e9fba9c286c21d6c0e47f54f3a9214597298c"
   name = "github.com/rcrowley/go-metrics"
   packages = ["."]
   pruneopts = "UT"
-  revision = "3113b8401b8a98917cde58f8bbd42a1b1c03b1fd"
+  revision = "e2704e165165ec55d062f5919b4b29494e9fa790"
 
 [[projects]]
   digest = "1:274f67cb6fed9588ea2521ecdac05a6d62a8c51c074c1fccc6a49a40ba80e925"
@@ -789,15 +761,15 @@
   version = "v0.9.0"
 
 [[projects]]
-  digest = "1:d567a75ca7997f273776fc257f338d329c2e5877a8105ff8bd0234f75d45d4c0"
+  digest = "1:606e395bc6f4011ae992e7ae0c613839d20ea097b8a9468e1683b22cefd8fd77"
   name = "github.com/sirupsen/logrus"
   packages = [
     ".",
     "hooks/syslog",
   ]
   pruneopts = "UT"
-  revision = "bcd833dfe83d3cebad139e4a29ed79cb2318bf95"
-  version = "v1.2.0"
+  revision = "3e01752db0189b9157070a0e1668a620f9a85da2"
+  version = "v1.0.6"
 
 [[projects]]
   digest = "1:645cabccbb4fa8aab25a956cbcbdf6a6845ca736b2c64e197ca7cbb9d210b939"
@@ -808,20 +780,20 @@
   version = "v0.0.3"
 
 [[projects]]
-  digest = "1:c1b1102241e7f645bc8e0c22ae352e8f0dc6484b6cb4d132fa9f24174e0119e2"
+  digest = "1:dab83a1bbc7ad3d7a6ba1a1cc1760f25ac38cdf7d96a5cdd55cd915a4f5ceaf9"
   name = "github.com/spf13/pflag"
   packages = ["."]
   pruneopts = "UT"
-  revision = "298182f68c66c05229eb03ac171abe6e309ee79a"
-  version = "v1.0.3"
-
-[[projects]]
-  branch = "master"
-  digest = "1:e14e467ed00ab98665623c5060fa17e3d7079be560ffc33cabafd05d35894f05"
+  revision = "9a97c102cda95a86cec2345a6f09f55a939babf5"
+  version = "v1.0.2"
+
+[[projects]]
+  branch = "master"
+  digest = "1:e865a1cd94806d1bb0eaa0bffba2ccb5e25ac42e1f55328c83d5e3399c9961a4"
   name = "github.com/syndtr/gocapability"
   packages = ["capability"]
   pruneopts = "UT"
-  revision = "d98352740cb2c55f81556b63d4a1ec64c5a319c2"
+  revision = "33e07d32887e1e06b7c025f27ce52f62c7990bc0"
 
 [[projects]]
   digest = "1:eaa6698f44de8f2977e93c9b946e60a8af75f565058658aad2df8032b55c84e5"
@@ -833,11 +805,11 @@
 
 [[projects]]
   branch = "master"
-  digest = "1:2ac7a6137a887542d0775ac7754948d4d34bad1fcbd4a7cbe9013c2211b1b566"
+  digest = "1:e833d953c8467158fd0250a053ec390dd899945d4c6b87b07920ad431fc80dfe"
   name = "github.com/unrolled/render"
   packages = ["."]
   pruneopts = "UT"
-  revision = "4c664cb3ad2f9856d1debd49977df56221ab45a9"
+  revision = "65450fb6b2d3595beca39f969c411db8f8d5c806"
 
 [[projects]]
   digest = "1:b24d38b282bacf9791408a080f606370efa3d364e4b5fd9ba0f7b87786d3b679"
@@ -849,14 +821,14 @@
 
 [[projects]]
   branch = "master"
-  digest = "1:bbdc3aac716e0d1f799e18b8461e7f5a5e74f9c069b121afd160b8fe2c2ba462"
+  digest = "1:5f912b2a10701e13b05b826b29620f8ed5a83e855b1d4114dfff489535a96df3"
   name = "github.com/vishvananda/netlink"
   packages = [
     ".",
     "nl",
   ]
   pruneopts = "UT"
-  revision = "093e80f9fa21ff7b6d400d4cc54933558fd446a4"
+  revision = "56b1bd27a9a363862ef67916bb450fe240787d07"
 
 [[projects]]
   branch = "master"
@@ -868,7 +840,7 @@
 
 [[projects]]
   branch = "master"
-  digest = "1:001a4e7a40e50ff2ef32e2556bca50c4f77daa457db3ac6afc8bea9bb2122cfb"
+  digest = "1:19f86cbdeb3e5cf117b52da99a655e2438ec65ae3240687ef4a520582e825df8"
   name = "golang.org/x/crypto"
   packages = [
     "bcrypt",
@@ -876,11 +848,11 @@
     "ssh/terminal",
   ]
   pruneopts = "UT"
-  revision = "4d3f4d9ffa16a13f451c3b2999e9c49e9750bf06"
-
-[[projects]]
-  branch = "master"
-  digest = "1:8b5682a2f0d3f944f12b9e87aeb6bbf451b55665ff6b87999c999b2240c390e9"
+  revision = "3d37316aaa6bd9929127ac9a527abf408178ea7b"
+
+[[projects]]
+  branch = "master"
+  digest = "1:6b9d693aad7155c20f594c83ffb8e4dc74db309236a99459a384f57264dbad24"
   name = "golang.org/x/net"
   packages = [
     "context",
@@ -895,20 +867,20 @@
     "trace",
   ]
   pruneopts = "UT"
-  revision = "610586996380ceef02dd726cc09df7e00a3f8e56"
-
-[[projects]]
-  branch = "master"
-  digest = "1:417d27a82efb8473554234a282be33d23b0d6adc121e636b55950f913ac071d6"
+  revision = "26e67e76b6c3f6ce91f7c52def5af501b4e0f3a2"
+
+[[projects]]
+  digest = "1:0dafafed83f125cdc945a014b2dec15e5b5d8cd2d77a2d1e3763120b08ab381b"
   name = "golang.org/x/sys"
   packages = [
     "unix",
     "windows",
   ]
   pruneopts = "UT"
-  revision = "9b800f95dbbc54abff0acf7ee32d88ba4e328c89"
-
-[[projects]]
+  revision = "4910a1d54f876d7b22162a85f4d066d3ee649450"
+
+[[projects]]
+  branch = "master"
   digest = "1:436b24586f8fee329e0dd65fd67c817681420cda1d7f934345c13fe78c212a73"
   name = "golang.org/x/text"
   packages = [
@@ -940,42 +912,36 @@
     "unicode/rangetable",
   ]
   pruneopts = "UT"
-  revision = "f21a4dfb5e38f5895301dc265a8def02365cc3d0"
-  version = "v0.3.0"
-
-[[projects]]
-  branch = "master"
-  digest = "1:56b0bca90b7e5d1facf5fbdacba23e4e0ce069d25381b8e2f70ef1e7ebfb9c1a"
+  revision = "e19ae1496984b1c655b8044a65c0300a3c878dd3"
+
+[[projects]]
+  branch = "master"
+  digest = "1:077c1c599507b3b3e9156d17d36e1e61928ee9b53a5b420f10f28ebd4a0b275c"
   name = "google.golang.org/genproto"
   packages = ["googleapis/rpc/status"]
   pruneopts = "UT"
-  revision = "c830210a61dfaa790e1920f8d0470fc27bc2efbe"
-
-[[projects]]
-  digest = "1:8f56475624fb72854d06ca16c2f7032e3cea14a63074e9c199ba8d46431c1127"
+  revision = "c66870c02cf823ceb633bcd05be3c7cda29976f4"
+
+[[projects]]
+  digest = "1:c52f29435ecb5b76c37e7f0098b6a50dbe60f8624d820827d0fede75c40199a1"
   name = "google.golang.org/grpc"
   packages = [
     ".",
     "balancer",
     "balancer/base",
     "balancer/roundrobin",
-    "binarylog/grpc_binarylog_v1",
     "codes",
     "connectivity",
     "credentials",
-    "credentials/internal",
     "encoding",
     "encoding/proto",
     "grpclog",
     "health/grpc_health_v1",
     "internal",
     "internal/backoff",
-    "internal/binarylog",
     "internal/channelz",
     "internal/envconfig",
     "internal/grpcrand",
-    "internal/grpcsync",
-    "internal/syscall",
     "internal/transport",
     "keepalive",
     "metadata",
@@ -989,16 +955,16 @@
     "tap",
   ]
   pruneopts = "UT"
-  revision = "df014850f6dee74ba2fc94874043a9f3f75fbfd8"
-  version = "v1.17.0"
-
-[[projects]]
-  digest = "1:342378ac4dcb378a5448dd723f0784ae519383532f5e70ade24132c4c8693202"
+  revision = "8dea3dc473e90c8179e519d91302d0597c0ca1d1"
+  version = "v1.15.0"
+
+[[projects]]
+  branch = "v2"
+  digest = "1:73e6fda93622790d2371344759df06ff5ff2fac64a6b6e8832b792e7402956e7"
   name = "gopkg.in/yaml.v2"
   packages = ["."]
   pruneopts = "UT"
-  revision = "5420a8b6744d3b0345ab293f6fcba19c978f1183"
-  version = "v2.2.1"
+  revision = "d670f9405373e636a5a2765eea47fac0c9bc91a4"
 
 [solve-meta]
   analyzer-name = "dep"
@@ -1011,9 +977,7 @@
     "git.fd.io/govpp.git/cmd/binapi-generator",
     "git.fd.io/govpp.git/core",
     "github.com/buger/goterm",
-    "github.com/elazarl/go-bindata-assetfs",
     "github.com/fsouza/go-dockerclient",
-    "github.com/ghodss/yaml",
     "github.com/go-errors/errors",
     "github.com/gogo/protobuf/gogoproto",
     "github.com/gogo/protobuf/jsonpb",
@@ -1030,7 +994,6 @@
     "github.com/ligato/cn-infra/datasync/resync",
     "github.com/ligato/cn-infra/datasync/syncbase",
     "github.com/ligato/cn-infra/db/keyval",
-    "github.com/ligato/cn-infra/db/keyval/bolt",
     "github.com/ligato/cn-infra/db/keyval/consul",
     "github.com/ligato/cn-infra/db/keyval/etcd",
     "github.com/ligato/cn-infra/db/keyval/kvproto",
@@ -1046,7 +1009,6 @@
     "github.com/ligato/cn-infra/logging/logrus",
     "github.com/ligato/cn-infra/logging/measure",
     "github.com/ligato/cn-infra/logging/measure/model/apitrace",
-    "github.com/ligato/cn-infra/messaging",
     "github.com/ligato/cn-infra/messaging/kafka",
     "github.com/ligato/cn-infra/rpc/grpc",
     "github.com/ligato/cn-infra/rpc/prometheus",

// Copyright (c) 2018 Cisco and/or its affiliates.
//
// Licensed under the Apache License, Version 2.0 (the "License");
// you may not use this file except in compliance with the License.
// You may obtain a copy of the License at:
//
//     http://www.apache.org/licenses/LICENSE-2.0
//
// Unless required by applicable law or agreed to in writing, software
// distributed under the License is distributed on an "AS IS" BASIS,
// WITHOUT WARRANTIES OR CONDITIONS OF ANY KIND, either express or implied.
// See the License for the specific language governing permissions and
// limitations under the License.

package linuxmock

import (
	"net"

<<<<<<< HEAD
	"github.com/ligato/vpp-agent/plugins/linux/ifplugin/linuxcalls"

	"github.com/ligato/cn-infra/logging/measure"
=======
>>>>>>> 3b8d1d4c
	"github.com/vishvananda/netlink"
)

// IfNetlinkHandlerMock allows to mock netlink-related methods
type IfNetlinkHandlerMock struct {
	responses []*WhenIfResp
	calls     []*called
	respCurr  int
	respMax   int
}

// NewIfNetlinkHandlerMock creates new instance of the mock and initializes response list
func NewIfNetlinkHandlerMock() *IfNetlinkHandlerMock {
	return &IfNetlinkHandlerMock{
		responses: make([]*WhenIfResp, 0),
	}
}

// WhenIfResp is helper struct with single method call and desired response items
type WhenIfResp struct {
	methodName string
	items      []interface{}
}

// called is helper struct with method name which was called including parameters
type called struct {
	methodName string
	params     []interface{}
}

// When defines name of the related method. It creates a new instance of WhenIfResp with provided method name and
// stores it to the mock.
func (mock *IfNetlinkHandlerMock) When(name string) *WhenIfResp {
	resp := &WhenIfResp{
		methodName: name,
	}
	mock.responses = append(mock.responses, resp)
	return resp
}

// ThenReturn receives array of items, which are desired to be returned in mocked method defined in "When". The full
// logic is:
// - When('someMethod').ThenReturn('values')
//
// Provided values should match return types of method. If method returns multiple values and only one is provided,
// mock tries to parse the value and returns it, while others will be nil or empty.
//
// If method is called several times, all cases must be defined separately, even if the return value is the same:
// - When('method1').ThenReturn('val1')
// - When('method1').ThenReturn('val1')
//
// All mocked methods are evaluated in same order they were assigned.
func (when *WhenIfResp) ThenReturn(item ...interface{}) {
	when.items = item
}

// GetCallsFor returns number of calls for specific method including parameters used for every call
func (mock *IfNetlinkHandlerMock) GetCallsFor(name string) (numCalls int, params map[int][]interface{}) {
	params = make(map[int][]interface{})
	index := 0
	for _, call := range mock.calls {
		if call.methodName == name {
			index++
			params[index] = call.params
		}
	}
	return index, params
}

// Auxiliary method returns next return value for provided method as generic type
func (mock *IfNetlinkHandlerMock) getReturnValues(name string) (response []interface{}) {
	for i, resp := range mock.responses {
		if resp.methodName == name {
			// Remove used response but retain order
			mock.responses = append(mock.responses[:i], mock.responses[i+1:]...)
			return resp.items
		}
	}
	// Return empty response
	return
}

// Auxiliary method adds method/params entry to the mock
func (mock *IfNetlinkHandlerMock) addCalled(name string, params ...interface{}) {
	var parameters []interface{}
	parameters = append(parameters, params)
	mock.calls = append(mock.calls, &called{methodName: name, params: params})
}

/* Mocked netlink handler methods */

// AddVethInterfacePair implements NetlinkAPI.
func (mock *IfNetlinkHandlerMock) AddVethInterfacePair(ifName, peerIfName string) error {
	items := mock.getReturnValues("AddVethInterfacePair")
	if len(items) >= 1 {
		return items[0].(error)
	}
	return nil
}

// DelVethInterfacePair implements NetlinkAPI.
func (mock *IfNetlinkHandlerMock) DelVethInterfacePair(ifName, peerIfName string) error {
	items := mock.getReturnValues("DelVethInterfacePair")
	if len(items) >= 1 {
		return items[0].(error)
	}
	return nil
}

// SetInterfaceUp implements NetlinkAPI.
func (mock *IfNetlinkHandlerMock) SetInterfaceUp(ifName string) error {
	items := mock.getReturnValues("SetInterfaceUp")
	if len(items) >= 1 {
		return items[0].(error)
	}
	return nil
}

// SetInterfaceDown implements NetlinkAPI.
func (mock *IfNetlinkHandlerMock) SetInterfaceDown(ifName string) error {
	items := mock.getReturnValues("SetInterfaceDown")
	if len(items) >= 1 {
		return items[0].(error)
	}
	return nil
}

// AddInterfaceIP implements NetlinkAPI.
func (mock *IfNetlinkHandlerMock) AddInterfaceIP(ifName string, addr *net.IPNet) error {
	mock.addCalled("AddInterfaceIP", ifName, addr)
	items := mock.getReturnValues("AddInterfaceIP")
	if len(items) >= 1 {
		return items[0].(error)
	}
	return nil
}

// DelInterfaceIP implements NetlinkAPI.
func (mock *IfNetlinkHandlerMock) DelInterfaceIP(ifName string, addr *net.IPNet) error {
	items := mock.getReturnValues("DelInterfaceIP")
	if len(items) >= 1 {
		return items[0].(error)
	}
	return nil
}

// SetInterfaceMac implements NetlinkAPI.
func (mock *IfNetlinkHandlerMock) SetInterfaceMac(ifName string, macAddress string) error {
	items := mock.getReturnValues("SetInterfaceMac")
	if len(items) >= 1 {
		return items[0].(error)
	}
	return nil
}

// SetInterfaceMTU implements NetlinkAPI.
func (mock *IfNetlinkHandlerMock) SetInterfaceMTU(ifName string, mtu int) error {
	items := mock.getReturnValues("SetInterfaceMTU")
	if len(items) >= 1 {
		return items[0].(error)
	}
	return nil
}

// RenameInterface implements NetlinkAPI.
func (mock *IfNetlinkHandlerMock) RenameInterface(ifName string, newName string) error {
	items := mock.getReturnValues("RenameInterface")
	if len(items) >= 1 {
		return items[0].(error)
	}
	return nil
}

// GetLinkByName implements NetlinkAPI.
func (mock *IfNetlinkHandlerMock) GetLinkByName(ifName string) (netlink.Link, error) {
	items := mock.getReturnValues("GetLinkByName")
	if len(items) == 1 {
		switch typed := items[0].(type) {
		case netlink.Link:
			return typed, nil
		case error:
			return nil, typed
		}
	} else if len(items) == 2 {
		return items[0].(netlink.Link), items[1].(error)
	}
	return nil, nil
}

// GetLinkList implements NetlinkAPI.
func (mock *IfNetlinkHandlerMock) GetLinkList() ([]netlink.Link, error) {
	items := mock.getReturnValues("GetLinkList")
	if len(items) == 1 {
		switch typed := items[0].(type) {
		case []netlink.Link:
			return typed, nil
		case error:
			return nil, typed
		}
	} else if len(items) == 2 {
		return items[0].([]netlink.Link), items[1].(error)
	}
	return nil, nil
}

// GetAddressList implements NetlinkAPI.
func (mock *IfNetlinkHandlerMock) GetAddressList(ifName string) ([]netlink.Addr, error) {
	items := mock.getReturnValues("GetAddressList")
	if len(items) == 1 {
		switch typed := items[0].(type) {
		case []netlink.Addr:
			return typed, nil
		case error:
			return nil, typed
		}
	} else if len(items) == 2 {
		return items[0].([]netlink.Addr), items[1].(error)
	}
	return nil, nil
}

// InterfaceExists implements NetlinkAPI.
func (mock *IfNetlinkHandlerMock) InterfaceExists(ifName string) (bool, error) {
	items := mock.getReturnValues("InterfaceExists")
	if len(items) == 1 {
		switch typed := items[0].(type) {
		case bool:
			return typed, nil
		case error:
			return false, typed
		}
	} else if len(items) == 2 {
		return items[0].(bool), items[1].(error)
	}
	return false, nil
}

// GetInterfaceType implements NetlinkAPI.
func (mock *IfNetlinkHandlerMock) GetInterfaceType(ifName string) (string, error) {
	items := mock.getReturnValues("GetInterfaceType")
	if len(items) == 1 {
		switch typed := items[0].(type) {
		case string:
			return typed, nil
		case error:
			return "", typed
		}
	} else if len(items) == 2 {
		return items[0].(string), items[1].(error)
	}
	return "", nil
}

// GetVethPeerName implements NetlinkAPI.
func (mock *IfNetlinkHandlerMock) GetVethPeerName(ifName string) (string, error) {
	items := mock.getReturnValues("GetVethPeerName")
	if len(items) == 1 {
		switch typed := items[0].(type) {
		case string:
			return typed, nil
		case error:
			return "", typed
		}
	} else if len(items) == 2 {
		return items[0].(string), items[1].(error)
	}
	return "", nil
}

// GetInterfaceByName implements NetlinkAPI.
func (mock *IfNetlinkHandlerMock) GetInterfaceByName(ifName string) (*net.Interface, error) {
	items := mock.getReturnValues("GetInterfaceByName")
	if len(items) == 1 {
		switch typed := items[0].(type) {
		case *net.Interface:
			return typed, nil
		case error:
			return nil, typed
		}
	} else if len(items) == 2 {
		return items[0].(*net.Interface), items[1].(error)
	}
	return nil, nil
<<<<<<< HEAD
}

// DumpInterfaces does not return a value
func (mock *IfNetlinkHandlerMock) DumpInterfaces() ([]*linuxcalls.LinuxInterfaceDetails, error) {
	return nil, nil
}

// DumpInterfaceStatistics  does not return a value
func (mock *IfNetlinkHandlerMock) DumpInterfaceStatistics() ([]*linuxcalls.LinuxInterfaceStatistics, error) {
	return nil, nil
}

// SetStopwatch sets stopwatch.
func (mock *IfNetlinkHandlerMock) SetStopwatch(stopwatch *measure.Stopwatch) {}
=======
}
>>>>>>> 3b8d1d4c
<|MERGE_RESOLUTION|>--- conflicted
+++ resolved
@@ -17,12 +17,8 @@
 import (
 	"net"
 
-<<<<<<< HEAD
 	"github.com/ligato/vpp-agent/plugins/linux/ifplugin/linuxcalls"
 
-	"github.com/ligato/cn-infra/logging/measure"
-=======
->>>>>>> 3b8d1d4c
 	"github.com/vishvananda/netlink"
 )
 
@@ -306,7 +302,6 @@
 		return items[0].(*net.Interface), items[1].(error)
 	}
 	return nil, nil
-<<<<<<< HEAD
 }
 
 // DumpInterfaces does not return a value
@@ -317,10 +312,4 @@
 // DumpInterfaceStatistics  does not return a value
 func (mock *IfNetlinkHandlerMock) DumpInterfaceStatistics() ([]*linuxcalls.LinuxInterfaceStatistics, error) {
 	return nil, nil
-}
-
-// SetStopwatch sets stopwatch.
-func (mock *IfNetlinkHandlerMock) SetStopwatch(stopwatch *measure.Stopwatch) {}
-=======
-}
->>>>>>> 3b8d1d4c
+}
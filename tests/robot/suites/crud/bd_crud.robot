--- conflicted
+++ resolved
@@ -3,10 +3,6 @@
 
 Resource     ../../variables/${VARIABLES}_variables.robot
 
-<<<<<<< HEAD
-Resource     ../../libraries/all_libs.robot
-Resource     ../../libraries/interface/vxlan.robot
-=======
 Resource     ../../libraries/vpp_api.robot
 Resource     ../../libraries/vpp_term.robot
 Resource     ../../libraries/docker.robot
@@ -18,7 +14,6 @@
 Resource     ../../libraries/bridge_domain/bridge_domain.robot
 Resource     ../../libraries/interface/vxlan.robot
 Resource     ../../libraries/interface/interface_generic.robot
->>>>>>> 0e2148d3
 
 Force Tags        crud     IPv4
 Suite Setup       Testsuite Setup

--- conflicted
+++ resolved
@@ -31,11 +31,7 @@
 	DefaultStopTimeout = time.Second * 5
 
 	// DumpStackTraceOnTimeout prints stack trace on timeout or agent start/stop
-<<<<<<< HEAD
-	DumpStackTraceOnTimeout = true
-=======
 	DumpStackTraceOnTimeout = os.Getenv("DUMP_STACK_ON_TIMEOUT") != ""
->>>>>>> b8f9f078
 )
 
 // Options specifies option list for the Agent
